--- conflicted
+++ resolved
@@ -152,11 +152,7 @@
             for (node_id, actor_ids) in chain_upstream_node_actors {
                 ctx.upstream_node_actors
                     .entry(node_id)
-<<<<<<< HEAD
-                    .or_insert(Vec::new())
-=======
                     .or_default()
->>>>>>> e6bdf0b7
                     .extend(actor_ids.iter());
             }
 
@@ -183,13 +179,8 @@
 
             // finally, we should also build dispatcher infos here.
             ctx.dispatches
-<<<<<<< HEAD
-                .entry((*upstream_actor_id, stream_node.get_operator_id()))
-                .or_insert(Vec::new())
-=======
                 .entry(*upstream_actor_id)
                 .or_default()
->>>>>>> e6bdf0b7
                 .push(actor_id);
         } else {
             // otherwise, recursively deal with input nodes
