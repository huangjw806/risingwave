// Copyright 2022 Singularity Data
//
// Licensed under the Apache License, Version 2.0 (the "License");
// you may not use this file except in compliance with the License.
// You may obtain a copy of the License at
//
// http://www.apache.org/licenses/LICENSE-2.0
//
// Unless required by applicable law or agreed to in writing, software
// distributed under the License is distributed on an "AS IS" BASIS,
// WITHOUT WARRANTIES OR CONDITIONS OF ANY KIND, either express or implied.
// See the License for the specific language governing permissions and
// limitations under the License.

use std::collections::HashMap;
use std::io::Cursor;

use bytes::Bytes;
use itertools::Itertools;
use prost::Message;
use rand::seq::SliceRandom;
use rand::thread_rng;
use risingwave_common::error::Result;
use risingwave_hummock_sdk::key::{user_key, FullKey};
use risingwave_hummock_sdk::key_range::KeyRange;
use risingwave_hummock_sdk::{HummockEpoch, HummockVersionId};
use risingwave_pb::hummock::{
    CompactMetrics, CompactTask, HummockVersion, Level, LevelEntry, LevelType, SstableInfo,
    TableSetStatistics,
};

use crate::hummock::level_handler::{LevelHandler, SSTableInfo};
use crate::hummock::model::HUMMOCK_DEFAULT_CF_NAME;
use crate::model::Transactional;
use crate::storage;
use crate::storage::{MetaStore, Transaction};

/// Hummock `compact_status` key
/// `cf(hummock_default)`: `hummock_compact_status_key` -> `CompactStatus`
pub(crate) const HUMMOCK_COMPACT_STATUS_KEY: &str = "compact_status";

#[derive(Clone, PartialEq, Debug)]
pub struct CompactStatus {
    pub(crate) level_handlers: Vec<LevelHandler>,
    pub(crate) next_compact_task_id: u64,
}

impl CompactStatus {
    pub fn new() -> CompactStatus {
        let vec_handler_having_l0 = vec![
            LevelHandler::Overlapping(HashMap::new(), vec![]),
            LevelHandler::Nonoverlapping(HashMap::new(), vec![]),
        ];
        CompactStatus {
            level_handlers: vec_handler_having_l0,
            next_compact_task_id: 1,
        }
    }

    fn cf_name() -> &'static str {
        HUMMOCK_DEFAULT_CF_NAME
    }

    fn key() -> &'static str {
        HUMMOCK_COMPACT_STATUS_KEY
    }

    pub async fn get<S: MetaStore>(meta_store: &S) -> Result<Option<CompactStatus>> {
        match meta_store
            .get_cf(CompactStatus::cf_name(), CompactStatus::key().as_bytes())
            .await
            .map(|v| risingwave_pb::hummock::CompactStatus::decode(&mut Cursor::new(v)).unwrap())
            .map(|s| (&s).into())
        {
            Ok(compact_status) => Ok(Some(compact_status)),
            Err(err) => {
                if !matches!(err, storage::Error::ItemNotFound(_)) {
                    return Err(err.into());
                }
                Ok(None)
            }
        }
    }

    pub fn get_compact_task(&mut self, levels: Vec<Level>) -> Option<CompactTask> {
        // When we compact the files, we must make the result of compaction meet the following
        // conditions, for any user key, the epoch of it in the file existing in the lower
        // layer must be larger.

        let get_level_ssts = |level_idx: usize| -> Vec<SSTableInfo> {
            // Sort is required.
            return levels[level_idx]
                .table_infos
                .iter()
                .map_into::<SSTableInfo>()
                .sorted_by(|l, r| l.key_range.cmp(&r.key_range))
                .collect();
        };

        let num_levels = self.level_handlers.len();
        let mut idle_levels = Vec::with_capacity(num_levels - 1);
        for (level_handler_idx, level_handler) in
            self.level_handlers[..num_levels - 1].iter().enumerate()
        {
            match level_handler {
                LevelHandler::Overlapping(_, compacting_key_ranges)
                | LevelHandler::Nonoverlapping(_, compacting_key_ranges) => {
                    if compacting_key_ranges.is_empty() {
                        idle_levels.push(level_handler_idx);
                    }
                }
            }
        }
        let select_level = if idle_levels.is_empty() {
            0
        } else {
            *idle_levels.first().unwrap() as u32
        };

        enum SearchResult {
            Found(Vec<SstableInfo>, Vec<SstableInfo>, Vec<KeyRange>),
            NotFound,
        }

        let mut found = SearchResult::NotFound;
        let next_task_id = self.next_compact_task_id;
        let (prior, posterior) = self.level_handlers.split_at_mut(select_level as usize + 1);
        let target_level = select_level + 1;
        let (prior, posterior) = (prior.last_mut().unwrap(), posterior.first_mut().unwrap());
        let is_select_level_leveling = matches!(prior, LevelHandler::Nonoverlapping(_, _));
        let is_target_level_leveling = matches!(posterior, LevelHandler::Nonoverlapping(_, _));
        // Try to select and merge table(s) in `select_level` into `target_level`
        match prior {
            LevelHandler::Overlapping(compacting_ssts_l_n, compacting_key_ranges_l_n)
            | LevelHandler::Nonoverlapping(compacting_ssts_l_n, compacting_key_ranges_l_n) => {
                let l_n = get_level_ssts(select_level as usize);
                let l_n_len = l_n.len();
                let mut polysst_candidates = Vec::with_capacity(l_n_len);
                {
                    let mut sst_idx = 0;
                    while sst_idx < l_n_len {
                        let mut next_sst_idx = sst_idx + 1;
<<<<<<< HEAD
                        let sst_key_range = l_n[sst_idx].key_range.clone();
                        let mut select_level_inputs: Vec<SstableInfo> =
                            vec![l_n[sst_idx].clone().into()];
=======
                        let SSTableInfo {
                            key_range: sst_key_range,
                            table_id,
                            ..
                        } = &l_n[sst_idx];
                        let mut select_level_inputs = vec![*table_id];
                        let key_range;
                        let mut tier_key_range;
>>>>>>> 51ae785c
                        // Must ensure that there exists no SSTs in `select_level` which have
                        // overlapping user key with `select_level_inputs`
                        let key_range = if !is_select_level_leveling {
                            let mut tier_key_range = sst_key_range.clone();

                            next_sst_idx = sst_idx;
<<<<<<< HEAD
                            for (delta_idx, stat) in l_n[sst_idx + 1..].iter().enumerate() {
                                if user_key(&stat.key_range.left) <= user_key(&tier_key_range.right)
=======
                            for (
                                delta_idx,
                                SSTableInfo {
                                    key_range: other_key_range,
                                    table_id: other_table_id,
                                },
                            ) in l_n[sst_idx + 1..].iter().enumerate()
                            {
                                if user_key(&other_key_range.left)
                                    <= user_key(&tier_key_range.right)
>>>>>>> 51ae785c
                                {
                                    tier_key_range.full_key_extend(&stat.key_range);
                                    select_level_inputs.push(stat.clone().into());
                                } else {
                                    next_sst_idx = sst_idx + 1 + delta_idx;
                                    break;
                                }
                            }
                            if next_sst_idx == sst_idx {
                                next_sst_idx = l_n_len;
                            }

                            tier_key_range
                        } else {
                            sst_key_range
                        };

                        polysst_candidates.push((
                            (sst_idx, next_sst_idx),
                            select_level_inputs,
                            key_range,
                        ));

                        sst_idx = next_sst_idx;
                    }
                }

                let mut rng = thread_rng();
                polysst_candidates.shuffle(&mut rng);

                for ((sst_idx, next_sst_idx), select_level_inputs, key_range) in polysst_candidates
                {
                    let mut is_select_idle = true;
                    for SSTableInfo { table_id, .. } in &l_n[sst_idx..next_sst_idx] {
                        if compacting_ssts_l_n.contains_key(table_id) {
                            is_select_idle = false;
                            break;
                        }
                    }

                    if is_select_idle {
                        let insert_point = compacting_key_ranges_l_n.partition_point(
                            |(ongoing_key_range, _, _)| {
                                user_key(&ongoing_key_range.right) < user_key(&key_range.left)
                            },
                        );
                        // if following condition is not satisfied, it may result in two overlapping
                        // SSTs in target level
                        if insert_point >= compacting_key_ranges_l_n.len()
                            || user_key(&compacting_key_ranges_l_n[insert_point].0.left)
                                > user_key(&key_range.right)
                        {
                            match posterior {
                                LevelHandler::Overlapping(_, _) => unimplemented!(),
                                LevelHandler::Nonoverlapping(compacting_ssts_l_n_suc, _) => {
                                    let l_n_suc = &get_level_ssts(target_level as usize);
                                    let mut overlap_all_idle = true;
                                    let overlap_begin = l_n_suc.partition_point(|table_status| {
                                        user_key(&table_status.key_range.right)
                                            < user_key(&key_range.left)
                                    });
                                    let mut overlap_end = overlap_begin;
                                    let l_n_suc_len = l_n_suc.len();
                                    while overlap_end < l_n_suc_len
                                        && user_key(&l_n_suc[overlap_end].key_range.left)
                                            <= user_key(&key_range.right)
                                    {
                                        if compacting_ssts_l_n_suc
                                            .contains_key(&l_n_suc[overlap_end].table_id)
                                        {
                                            overlap_all_idle = false;
                                            break;
                                        }
                                        overlap_end += 1;
                                    }
                                    if overlap_all_idle {
                                        // Here, we have known that `select_level_input` is valid
                                        compacting_key_ranges_l_n.insert(
                                            insert_point,
                                            (
                                                key_range,
                                                next_task_id,
                                                select_level_inputs.len() as u64,
                                            ),
                                        );

                                        let mut suc_table_ids =
                                            Vec::with_capacity(overlap_end - overlap_begin);

                                        let mut splits =
                                            Vec::with_capacity(overlap_end - overlap_begin);
                                        splits.push(KeyRange::new(Bytes::new(), Bytes::new()));
                                        let mut key_split_append = |key_before_last: &Bytes| {
                                            splits.last_mut().unwrap().right =
                                                key_before_last.clone();
                                            splits.push(KeyRange::new(
                                                key_before_last.clone(),
                                                Bytes::new(),
                                            ));
                                        };

                                        let mut overlap_idx = overlap_begin;
                                        while overlap_idx < overlap_end {
<<<<<<< HEAD
                                            l_n_suc[overlap_idx].compact_task = Some(next_task_id);
                                            suc_table_ids.push(l_n_suc[overlap_idx].clone().into());
=======
                                            compacting_ssts_l_n_suc.insert(
                                                l_n_suc[overlap_idx].table_id,
                                                next_task_id,
                                            );
                                            suc_table_ids.push(l_n_suc[overlap_idx].table_id);
>>>>>>> 51ae785c
                                            if overlap_idx > overlap_begin {
                                                // TODO: We do not need to add splits every time. We
                                                // can add every K SSTs.
                                                key_split_append(
                                                    &FullKey::from_user_key_slice(
                                                        user_key(
                                                            &l_n_suc[overlap_idx].key_range.left,
                                                        ),
                                                        HummockEpoch::MAX,
                                                    )
                                                    .into_inner()
                                                    .into(),
                                                );
                                            }
                                            overlap_idx += 1;
                                        }

                                        found = SearchResult::Found(
                                            select_level_inputs,
                                            suc_table_ids,
                                            splits,
                                        );
                                        break;
                                    }
                                }
                            }
                        }
                    }
                }
                match &found {
                    SearchResult::Found(select_ln_ids, _, _) => {
<<<<<<< HEAD
                        let mut select_ln_iter = select_ln_ids.iter();
                        if let Some(first_id) = select_ln_iter.next() {
                            let mut current_id = first_id.id;
                            for SSTableStat {
                                table_id,
                                compact_task,
                                ..
                            } in l_n
                            {
                                if *table_id == current_id {
                                    *compact_task = Some(next_task_id);
                                    match select_ln_iter.next() {
                                        Some(next_id) => {
                                            current_id = next_id.id;
                                        }
                                        None => break,
                                    }
                                }
                            }
=======
                        // Set compact task id for selected SSTs
                        for table_id in select_ln_ids {
                            compacting_ssts_l_n.insert(*table_id, next_task_id);
>>>>>>> 51ae785c
                        }
                    }
                    SearchResult::NotFound => {}
                }
            }
        }
        match found {
            SearchResult::Found(select_ln_ids, select_lnsuc_ids, splits) => {
                self.next_compact_task_id += 1;
                let level_type = if is_select_level_leveling {
                    LevelType::Nonoverlapping as i32
                } else {
                    LevelType::Overlapping as i32
                };
                let compact_task = CompactTask {
                    input_ssts: vec![
                        LevelEntry {
                            level_idx: select_level,
                            level: Some(Level {
                                level_type,
                                table_infos: select_ln_ids,
                            }),
                        },
                        LevelEntry {
                            level_idx: target_level,
                            level: Some(Level {
                                level_type,
                                table_infos: select_lnsuc_ids,
                            }),
                        },
                    ],
                    splits: splits.iter().map(|v| v.clone().into()).collect_vec(),
                    watermark: HummockEpoch::MAX,
                    sorted_output_ssts: vec![],
                    task_id: next_task_id,
                    target_level,
                    is_target_ultimate_and_leveling: target_level as usize
                        == self.level_handlers.len() - 1
                        && is_target_level_leveling,
                    metrics: Some(CompactMetrics {
                        read_level_n: Some(TableSetStatistics {
                            level_idx: select_level,
                            size_gb: 0f64,
                            cnt: 0,
                        }),
                        read_level_nplus1: Some(TableSetStatistics {
                            level_idx: target_level,
                            size_gb: 0f64,
                            cnt: 0,
                        }),
                        write: Some(TableSetStatistics {
                            level_idx: target_level,
                            size_gb: 0f64,
                            cnt: 0,
                        }),
                    }),
                    task_status: false,
                };
                Some(compact_task)
            }
            SearchResult::NotFound => None,
        }
    }

    /// Declares a task is either finished or canceled.
    pub fn report_compact_task(&mut self, compact_task: &CompactTask) {
        for LevelEntry { level_idx, .. } in &compact_task.input_ssts {
            self.level_handlers[*level_idx as usize].remove_task(compact_task.task_id);
        }
    }

    /// Applies the compact task result and get a new hummock version.
    pub fn apply_compact_result(
        compact_task: &CompactTask,
        based_hummock_version: HummockVersion,
        new_version_id: HummockVersionId,
    ) -> HummockVersion {
        let mut new_version = based_hummock_version;
        new_version.id = new_version_id;
        new_version.safe_epoch = std::cmp::max(new_version.safe_epoch, compact_task.watermark);
        for (idx, input_level) in compact_task.input_ssts.iter().enumerate() {
            new_version.levels[idx].table_infos.retain(|sst| {
                input_level
                    .level
                    .as_ref()
                    .unwrap()
                    .table_infos
                    .iter()
                    .all(|stale| sst.id != stale.id)
            });
        }
        new_version.levels[compact_task.target_level as usize]
            .table_infos
            .extend(compact_task.sorted_output_ssts.clone());
        new_version
    }
}

impl Transactional for CompactStatus {
    fn upsert_in_transaction(&self, trx: &mut Transaction) -> Result<()> {
        trx.put(
            CompactStatus::cf_name().to_string(),
            CompactStatus::key().as_bytes().to_vec(),
            risingwave_pb::hummock::CompactStatus::from(self).encode_to_vec(),
        );
        Ok(())
    }

    fn delete_in_transaction(&self, trx: &mut Transaction) -> Result<()> {
        trx.delete(
            CompactStatus::cf_name().to_string(),
            CompactStatus::key().as_bytes().to_vec(),
        );
        Ok(())
    }
}

impl Default for CompactStatus {
    fn default() -> Self {
        Self::new()
    }
}

impl From<&CompactStatus> for risingwave_pb::hummock::CompactStatus {
    fn from(status: &CompactStatus) -> Self {
        risingwave_pb::hummock::CompactStatus {
            level_handlers: status.level_handlers.iter().map_into().collect(),
            next_compact_task_id: status.next_compact_task_id,
        }
    }
}

impl From<&risingwave_pb::hummock::CompactStatus> for CompactStatus {
    fn from(status: &risingwave_pb::hummock::CompactStatus) -> Self {
        CompactStatus {
            level_handlers: status.level_handlers.iter().map_into().collect(),
            next_compact_task_id: status.next_compact_task_id,
        }
    }
}

#[cfg(test)]
mod tests {
    use super::*;

    #[tokio::test]
    async fn test_serde() -> Result<()> {
        let origin = CompactStatus {
            level_handlers: vec![],
            next_compact_task_id: 3,
        };
        let ser = risingwave_pb::hummock::CompactStatus::from(&origin).encode_to_vec();
        let de = risingwave_pb::hummock::CompactStatus::decode(&mut Cursor::new(ser));
        let de = (&de.unwrap()).into();
        assert_eq!(origin, de);

        Ok(())
    }
}<|MERGE_RESOLUTION|>--- conflicted
+++ resolved
@@ -140,41 +140,18 @@
                     let mut sst_idx = 0;
                     while sst_idx < l_n_len {
                         let mut next_sst_idx = sst_idx + 1;
-<<<<<<< HEAD
                         let sst_key_range = l_n[sst_idx].key_range.clone();
                         let mut select_level_inputs: Vec<SstableInfo> =
                             vec![l_n[sst_idx].clone().into()];
-=======
-                        let SSTableInfo {
-                            key_range: sst_key_range,
-                            table_id,
-                            ..
-                        } = &l_n[sst_idx];
-                        let mut select_level_inputs = vec![*table_id];
-                        let key_range;
-                        let mut tier_key_range;
->>>>>>> 51ae785c
                         // Must ensure that there exists no SSTs in `select_level` which have
                         // overlapping user key with `select_level_inputs`
                         let key_range = if !is_select_level_leveling {
                             let mut tier_key_range = sst_key_range.clone();
 
                             next_sst_idx = sst_idx;
-<<<<<<< HEAD
                             for (delta_idx, stat) in l_n[sst_idx + 1..].iter().enumerate() {
                                 if user_key(&stat.key_range.left) <= user_key(&tier_key_range.right)
-=======
-                            for (
-                                delta_idx,
-                                SSTableInfo {
-                                    key_range: other_key_range,
-                                    table_id: other_table_id,
-                                },
-                            ) in l_n[sst_idx + 1..].iter().enumerate()
-                            {
-                                if user_key(&other_key_range.left)
-                                    <= user_key(&tier_key_range.right)
->>>>>>> 51ae785c
+
                                 {
                                     tier_key_range.full_key_extend(&stat.key_range);
                                     select_level_inputs.push(stat.clone().into());
@@ -278,16 +255,9 @@
 
                                         let mut overlap_idx = overlap_begin;
                                         while overlap_idx < overlap_end {
-<<<<<<< HEAD
                                             l_n_suc[overlap_idx].compact_task = Some(next_task_id);
                                             suc_table_ids.push(l_n_suc[overlap_idx].clone().into());
-=======
-                                            compacting_ssts_l_n_suc.insert(
-                                                l_n_suc[overlap_idx].table_id,
-                                                next_task_id,
-                                            );
-                                            suc_table_ids.push(l_n_suc[overlap_idx].table_id);
->>>>>>> 51ae785c
+
                                             if overlap_idx > overlap_begin {
                                                 // TODO: We do not need to add splits every time. We
                                                 // can add every K SSTs.
@@ -319,31 +289,9 @@
                 }
                 match &found {
                     SearchResult::Found(select_ln_ids, _, _) => {
-<<<<<<< HEAD
-                        let mut select_ln_iter = select_ln_ids.iter();
-                        if let Some(first_id) = select_ln_iter.next() {
-                            let mut current_id = first_id.id;
-                            for SSTableStat {
-                                table_id,
-                                compact_task,
-                                ..
-                            } in l_n
-                            {
-                                if *table_id == current_id {
-                                    *compact_task = Some(next_task_id);
-                                    match select_ln_iter.next() {
-                                        Some(next_id) => {
-                                            current_id = next_id.id;
-                                        }
-                                        None => break,
-                                    }
-                                }
-                            }
-=======
                         // Set compact task id for selected SSTs
                         for table_id in select_ln_ids {
                             compacting_ssts_l_n.insert(*table_id, next_task_id);
->>>>>>> 51ae785c
                         }
                     }
                     SearchResult::NotFound => {}
